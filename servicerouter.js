--- conflicted
+++ resolved
@@ -67,11 +67,7 @@
   * @param {object} msg - UMF formated message
   */
   _handleIncomingChannelMessage(msg) {
-<<<<<<< HEAD
-    let message = UMFMessage.toLong(msg);
-=======
     let message = UMFMessage.createMessage(msg);
->>>>>>> 9d5270b6
     if (message.body.action === 'refresh') {
       this._refreshRoutes(message.body.serviceName);
       return;
@@ -82,11 +78,7 @@
         let ws = wsClients[viaRoute.subID];
         if (ws) {
           delete msg.via;
-<<<<<<< HEAD
-          ws.send(Utils.safeJSONStringify(msg));
-=======
           this._sendWSMessage(ws, msg);
->>>>>>> 9d5270b6
         } else {
           // websocket not found - it was likely closed
           //TODO(CJ): figure out what to do with message replies for closed sockets
