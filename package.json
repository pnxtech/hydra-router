--- conflicted
+++ resolved
@@ -1,10 +1,6 @@
 {
   "name": "hydra-router",
-<<<<<<< HEAD
-  "version": "1.6.20",
-=======
   "version": "1.7.0",
->>>>>>> c66a710f
   "description": "A service which routes requests to hydra-based microservices",
   "author": {
     "name": "Carlos Justiniano",
